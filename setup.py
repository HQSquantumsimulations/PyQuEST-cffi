# Copyright 2019 HQS Quantum Simulations GmbH
#
# Licensed under the Apache License, Version 2.0 (the "License");
# you may not use this file except in compliance with the License.
# You may obtain a copy of the License at
#
#     http://www.apache.org/licenses/LICENSE-2.0
#
# Unless required by applicable law or agreed to in writing, software
# distributed under the License is distributed on an "AS IS" BASIS,
# WITHOUT WARRANTIES OR CONDITIONS OF ANY KIND, either express or implied.
# See the License for the specific language governing permissions and
# limitations under the License.

from setuptools import find_packages, setup, Extension
from setuptools.command.build_ext import build_ext
from setuptools.command import build_py
import subprocess
import sys
import os
#import git


class CustomExtension(Extension):
    def __init__(self, name, sourcedir=''):
        Extension.__init__(self, name, sources=[])
        self.sourcedir = os.path.abspath(sourcedir)


class CustomBuild(build_ext):
    def run(self):
        try:
            subprocess.run(['make', '--version'], check=True)
        except OSError:
            raise RuntimeError(
                "Make must be installed to build the following extensions: " +
                ", ".join(e.name for e in self.extensions))
        for ext in self.extensions:
            self.build_extension(ext)

    def build_extension(self, ext):
        if not ext.name == 'questlib':
            pass
        else:
            old_path = os.getcwd()
            # os.path.dirname(os.path.abspath(sys.argv[0]))
            src_path = os.path.dirname(os.path.realpath(__file__))
            os.chdir(src_path)
<<<<<<< HEAD
            QuEST_release_link = 'https://github.com/HQSquantumsimulations/QuEST/archive/develop_damping_v0.1.tar.gz'

            if not os.path.exists((src_path+'/QuEST')):
                os.makedirs(src_path+'/QuEST/')
                subprocess.run(['wget',
                                QuEST_release_link,
                                '-O',
                                src_path+'/QuEST.tar.gz'],
                               check=True)
                subprocess.run(['tar',
                                '-xzvf',
                                src_path+'/QuEST.tar.gz',
                                '-C',
                                src_path+'/QuEST/',
                                '--strip-components=1'],
                               check=True)
=======
            QuEST_release_link = 'https://github.com/QuEST-Kit/QuEST/archive/2.1.0.tar.gz'
            try:
                #repo = git.Repo()
                #repo.submodule_update(init=True, recursive=True)
                subprocess.run(['git', 'submodule', 'update', '--init', '--recursive'], check=True)
            except Exception:
                if not os.path.exists((src_path+'/QuEST')):
                    os.makedirs(src_path+'/QuEST/')
                    subprocess.run(['wget',
                                    QuEST_release_link,
                                    '-O',
                                    src_path+'/QuEST.tar.gz'],
                                   check=True)
                    subprocess.run(['tar',
                                    '-xzvf',
                                    src_path+'/QuEST.tar.gz',
                                    '-C',
                                    src_path+'/QuEST/',
                                    '--strip-components=1'],
                                   check=True)
                else:
                    raise RuntimeError(
                        'Could not update QuEST submodule but QuEST folder exists so can not download')
>>>>>>> 15526608

            os.chdir(src_path+'/pyquest_cffi/questlib/')
            subprocess.run(['make'], check=True)
            subprocess.run(['python', 'build_quest.py'], check=True)
            os.chdir(old_path)


class BuildPyCommand(build_py.build_py):
    """Custom build command."""

    def run(self):
        self.run_command('build_ext')
        build_py.build_py.run(self)


def setup_packages():

    with open('README.md') as file:
        readme = file.read()

    with open('LICENSE') as file:
        license = file.read()

    install_requires = [
        'cffi',
        'numpy',
        'pytest',
        'gitpython',
    ]
    packages = find_packages(exclude=('docs'))

    setup_args = {'name': 'pyquest_cffi',
                  'description': ('Provides: Interactive python interface to QuEST quantum simulation toolkit;'
                                  + '  Compile functionality, create, build and import valid QuEST source code from python'),
<<<<<<< HEAD
                  'version': '0.0.2',
=======
                  'version': '0.1',
>>>>>>> 15526608
                  'long_description': readme,
                  'packages': packages,
                  # 'package_dir': {'': 'pyquest_cffi'},
                  'author': 'HQS Quantum Simulations: Sebastian Zanker, Nicolas Vogt',
                  'author_email': 'info@quantumsimulations.de',
                  'url': '',
                  'download_url': '',
                  'license': license,
                  'install_requires': install_requires,
                  'setup_requires': ['cffi'],
                  'include_package_data': True,
                  'package_data': {'pyquest_cffi': ['questlib/*', 'questlib/*.so']},
                  'data_files': [("", ["LICENSE", "pyquest_cffi/questlib/makefile"])],
                  'ext_modules': [CustomExtension('questlib')],
                  # add custom build_ext command
                  'cmdclass': {'build_ext': CustomBuild,
                               'build_py': BuildPyCommand},
                  'zip_safe': False,
                  }
    setup(**setup_args)


setup_packages()<|MERGE_RESOLUTION|>--- conflicted
+++ resolved
@@ -46,8 +46,7 @@
             # os.path.dirname(os.path.abspath(sys.argv[0]))
             src_path = os.path.dirname(os.path.realpath(__file__))
             os.chdir(src_path)
-<<<<<<< HEAD
-            QuEST_release_link = 'https://github.com/HQSquantumsimulations/QuEST/archive/develop_damping_v0.1.tar.gz'
+            QuEST_release_link = 'https://github.com/QuEST-Kit/QuEST/archive/2.1.0.tar.gz'
 
             if not os.path.exists((src_path+'/QuEST')):
                 os.makedirs(src_path+'/QuEST/')
@@ -63,32 +62,6 @@
                                 src_path+'/QuEST/',
                                 '--strip-components=1'],
                                check=True)
-=======
-            QuEST_release_link = 'https://github.com/QuEST-Kit/QuEST/archive/2.1.0.tar.gz'
-            try:
-                #repo = git.Repo()
-                #repo.submodule_update(init=True, recursive=True)
-                subprocess.run(['git', 'submodule', 'update', '--init', '--recursive'], check=True)
-            except Exception:
-                if not os.path.exists((src_path+'/QuEST')):
-                    os.makedirs(src_path+'/QuEST/')
-                    subprocess.run(['wget',
-                                    QuEST_release_link,
-                                    '-O',
-                                    src_path+'/QuEST.tar.gz'],
-                                   check=True)
-                    subprocess.run(['tar',
-                                    '-xzvf',
-                                    src_path+'/QuEST.tar.gz',
-                                    '-C',
-                                    src_path+'/QuEST/',
-                                    '--strip-components=1'],
-                                   check=True)
-                else:
-                    raise RuntimeError(
-                        'Could not update QuEST submodule but QuEST folder exists so can not download')
->>>>>>> 15526608
-
             os.chdir(src_path+'/pyquest_cffi/questlib/')
             subprocess.run(['make'], check=True)
             subprocess.run(['python', 'build_quest.py'], check=True)
@@ -122,11 +95,7 @@
     setup_args = {'name': 'pyquest_cffi',
                   'description': ('Provides: Interactive python interface to QuEST quantum simulation toolkit;'
                                   + '  Compile functionality, create, build and import valid QuEST source code from python'),
-<<<<<<< HEAD
-                  'version': '0.0.2',
-=======
                   'version': '0.1',
->>>>>>> 15526608
                   'long_description': readme,
                   'packages': packages,
                   # 'package_dir': {'': 'pyquest_cffi'},
