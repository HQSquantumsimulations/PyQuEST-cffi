--- conflicted
+++ resolved
@@ -47,53 +47,21 @@
             src_path = os.path.dirname(os.path.realpath(__file__))
             os.chdir(src_path)
             QuEST_release_link = 'https://github.com/HQSquantumsimulations/QuEST/archive/develop_damping_v0.1.tar.gz'
-<<<<<<< HEAD
-            # try:
-            #repo = git.Repo()
-            #repo.submodule_update(init=True, recursive=True)
-            #    subprocess.run(['git', 'submodule', 'update', '--init', '--recursive'], check=True)
-            # except Exception:
-            if not os.path.exists((os.path.realpath(__file__)+'/QuEST')):
-                os.makedirs(os.path.realpath(__file__)+'/QuEST')
+
+            if not os.path.exists((src_path+'/QuEST')):
+                os.makedirs(src_path+'/QuEST/')
                 subprocess.run(['wget',
                                 QuEST_release_link,
-                                '-o',
-                                os.path.realpath(__file__)+'/QuEST.tar.gz'],
+                                '-O',
+                                src_path+'/QuEST.tar.gz'],
                                check=True)
                 subprocess.run(['tar',
                                 '-xzvf',
-                                os.path.realpath(__file__)+'/QuEST.tar.gz',
+                                src_path+'/QuEST.tar.gz',
                                 '-C',
-                                os.path.realpath(__file__)+'/QuEST/',
+                                src_path+'/QuEST/',
                                 '--strip-components=1'],
                                check=True)
-                # else:
-                #    raise RuntimeError(
-                #        'Could not update QuEST submodule but QuEST folder exists so can not download')
-=======
-            try:
-                #repo = git.Repo()
-                #repo.submodule_update(init=True, recursive=True)
-                subprocess.run(['git', 'submodule', 'update', '--init', '--recursive'], check=True)
-            except Exception:
-                if not os.path.exists((src_path+'/QuEST')):
-                    os.makedirs(src_path+'/QuEST/')
-                    subprocess.run(['wget',
-                                    QuEST_release_link,
-                                    '-O',
-                                    src_path+'/QuEST.tar.gz'],
-                                   check=True)
-                    subprocess.run(['tar',
-                                    '-xzvf',
-                                    src_path+'/QuEST.tar.gz',
-                                    '-C',
-                                    src_path+'/QuEST/',
-                                    '--strip-components=1'],
-                                   check=True)
-                else:
-                    raise RuntimeError(
-                        'Could not update QuEST submodule but QuEST folder exists so can not download')
->>>>>>> 75441fa7
 
             os.chdir(src_path+'/pyquest_cffi/questlib/')
             subprocess.run(['make'], check=True)
